--- conflicted
+++ resolved
@@ -41,7 +41,6 @@
 }
 
 \begin{document}
-<<<<<<< HEAD
 
 \begin{frame}
 	\titlepage 
@@ -50,14 +49,6 @@
 \begin{frame}{Outline}
 	\tableofcontents
 \end{frame}
-
-\section{Autoencoder}
-
-\begin{frame}{Autoencoder}
-autoencoder 
-\end{frame}
-
-=======
 
 \section{Autoencoders}
 
@@ -79,25 +70,9 @@
 \end{equation}
 \end{frame}
  
->>>>>>> b7de7e03
 \section{Generative Model}
 
 \section{Variational autoencoder}
-\begin{frame}{Autoencoders}
-
-\begin{itemize}
-	\item Encoder function: $\bm{h}=f(\bm{x})$
-	\item Decoder function: $\tilde{\bm{x}} = g(\bm{h})$
-\end{itemize}
-
-The simplest autoencoder is a MLP:
-\begin{equation}
-\begin{split}
-\bm{h} =& \sigma_1\left(W_{xh}x\right)\\
-\tilde{x} =& \sigma_2\left(W_{hx}\bm{h}\right) 
-\end{split}
-\end{equation}
-\end{frame}
 
 \section{RNN}
 
